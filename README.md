--- conflicted
+++ resolved
@@ -8,20 +8,11 @@
 
 ## Features
 
-<<<<<<< HEAD
  - List SmartContracts in a Visual Studio Code workspace
  - Build SmartContracts to WASM
  - Deploy SmartContracts on the **debug-node** or another node of your choice
  - Execute exported functions of the SmartContracts on the **debug-node** or another node of your choice
  - Automatically prepare tools and dependencies (a subset of LLVM, golang, node-debug and so on)
-=======
- - List smart contracts in a Visual Studio Code workspace
- - Build smart contracts to WASM
- - Deploy smart contracts on the **node-debug** or another node of your choice
- - Execute exported functions of the smart contract on the **debug-node** or another node of your choice
- - Gather and install tools and dependencies (a subset of LLVM, node-debug and so on)
- - Execute queries against smart contracts deployed on a testnet.
->>>>>>> 2f4c5eb0
 
 
 ## Requirements
@@ -36,7 +27,6 @@
 
 In addition, the extension requires the following tools, which are **not** installed automatically:
 
-<<<<<<< HEAD
 * `gcc` - required by the **debug-node** to build its Arwen Virtual Machine, the compilation of which requires a **C** compiler as well.
 * `untar` and `unzip` - you most probably already have them installed on your machine.
 
@@ -45,11 +35,6 @@
 ```
 sudo apt-get install build-essential
 ```
-
-=======
-* `untar` and `unzip` - you most probably already have them installed on your machine.
-
->>>>>>> 2f4c5eb0
 
 ## How to install, uninstall and update the extension
 
@@ -86,10 +71,5 @@
 
 * `elrond.ideFolder`: base folder for tools.
 * `elrond.downloadMirror`: download mirror for tools and dependencies.
-<<<<<<< HEAD
 * `elrond.restApi.port`: port of the REST API (**debug-node**).
-* `elrond.testnetUrl`: URL of the testnet proxy.
-=======
-* `elrond.restApi.port`: port of REST API (node-debug).
-* `elrond.testnetUrl`: URL of testnet.
->>>>>>> 2f4c5eb0
+* `elrond.testnetUrl`: URL of the testnet.